0.6.15
------

Enhancements

    - add algorithms.isplit function,  get indices to split
      a sequence into chunks
    - numpy_util.match works for non-integer data types
<<<<<<< HEAD
    - added pmap to esutil.pbar, a parallel map with progress bar.
    - make randsphere with ranges work for np.random.default_rng
=======
    - add simple option to pbar to spam log files less
>>>>>>> a395bad7

0.6.14
------

Enhancements

    - Add code changes to C extensions to compile on windows.
      Note recfile compiles but failst the unit tests, which
      are skipped for windows CI.
    - Add windows CI
    - remove unused _stat_util.c extension


0.6.13
------

Comapatibility

    - More numpy 2 updates

0.6.12
----------

Enhancements

    - use stable sort in histogram

Bug Fixes

    - Fixed bug in inverting WCS to map ra,dec to x,y near ra = 0
      (Matt Becker)
    - fix splitarray corner cases

Comapatibility

    - update for numpy 2 (Eli Rykoff)
    - update to new scipy usage for scipy.integrate.cumulative_trapezoid

v0.6.11
--------------------------

Bug Fixes

    - use pyproject.toml (Jo Bovy)
    - Fix installation on newer systems (Jo Bovy)

v0.6.10
--------------------------

Bug Fixes

    - Added numpy to install_requires in setup.py
    - Fixed building on GCC11

v0.6.9
-------------------------

Removed stomp_util module; stomp was abandoned years
ago and the name stomp conflicts with a new package
that does something different

New Features

    - add function esutil.numpy_util.combine_fields, which
      combines the fields from a set of arrays
    - Add get_ntriangles method to HTM objects

Bug Fixes

    - Fix bugs for 2.7 syntax
    - Fixed bug in lazy WCS distorion inverse computation.

v0.6.8
-------------------------

Bug Fixes

    - hdfs py3 fixes
    - protect stomp import
    - fix color keyword in mwhiskers

v0.6.7
-------------------

New Features
    - randsphere, randcap take optional rng
    - converted unit over to pytest style. Also moved out various tests from
      individual modules and sub packages
    - move to setuptools


Bug Fixes
    - coords sphdist and gcirc return zero distance of ra, dec match
      exactly
    - made htm distance always zero when ra, dec exactly match

v0.6.6
--------------------------

Bug Fixes
    - Fixed wrong WCS jacobian elements when ra wraps around zero

v0.6.5
--------------------------

New Features
    - Added ability to pickle cosmology objects (Jacob Ider Chitham)
    - in wcs, change inverse computation to lazy-computation speeding up
      initialization.

Compatability
    - reran the SWIG bindings for htm to avoid warnings on newer python
      versions

Bug Fixes
    - check for None header keywords when loading WCS objects

v0.6.4
-------------------------

New Features
    - added pbar.PBar for simple progress bars
    - make htm picklable (B. Van Klaveren)

Compatability
    - Adapt to new pyyaml requirements to specify a loader, in io.read_yaml
      (M. Becker)
    - Updating setup.py for better macOS support (D. Munha)

v0.6.3.x
-------------------------

New Features

    - ostools.StagedInFile
        A class to stage a file in to local disk for reading.
    - ostools.StagedOutFile
        A context manager for staging files from temporary directories to
        a final destination.
    - added dorot option for dealing with random cap generation at the pole
    - added coords.rotate to do euler rotations
    - smart copying of Cosmo objects
    - added pbar.PBar for simple progress bars

python 3 updates

    - sqlite_util updated to py3
    - sfile updated to py3
    - exec_process updated to py3

numpy updates

    - wcsutil, was still using old integer based ordering, now only
      strings are supported
    - deal properly with init numpy in recent versions

bug fixes

    - fixed bug in makedirs_fromfile using wrong variable
    - bug in fits writing, wrong variable name, also bug in verbosity

v0.6.2
-------------------------

Backward Incompatible Changes

    - combine=True is now the default when reading lists of
      files using esutil.io.read

Bug Fixes

    - lots of py3 compatability stuff
    - stat/util.py fix bug with data type in nperbin scheme
    - plotting.py fake_points allow no color sent
    - ostools.makedirs_fromfile
    - wcsutil.py fix bug in  _findxy for scalar input thanks to
      Thomas Erben

v0.6.1
-------------------------

New Features

    - numpy_util.dictlist2array
        Convert a list of dictionaries to a structured numpy array.  Works
        for simple typs such as strings, integers, floats.
    - stat.Binner
        Now by default run calc_stats when calling dohist; I found I
        essentially never did just dohist without calling calc_stats.
    - ostools.makedirs_fromfile
        new keyword allow_fail to allow failure
    - io module
        when fitsio is not available, look for astropy.io.fits as well
        as pyfits (long overdue)
    - stats.print_stats
        Added nsigma= keyword
    - random.Generator
        Allow sending the random number generator through rng=

Bug Fixes

    - plotting.compare_hist
        Fix bug regarding binsize

v0.6.0 (2016-08-19)
---------------------

New Features

    - python3 support
    - unit tests.  Coverage is not yet complete.

bug fixes

    - in htm, fixed radius size check to match ra1/dec1 instead of ra2/dec2
      (thanks to Eli Rykoff)
    - some potential integer division issues

notes

    - NumpyVector.h etc. do not seem to be reliable in python3.  All use of
      them has been removed from esutil, they are left for backwards
      compatibility


v0.5.4 (2016-06-09)
---------------------

New:
    - esutil.stats
        - added print_stats() function, prints the stats generated by
          get_stats().  Replaces doprint=True functionality of get_stats()
    - esutil.numpy_util
        - New faster match() code from Eli Rykoff

Updates
    - NumpyVector.h use requirements = NPY_NOTSWAPPED | NPY_ENSUREARRAY;
    - in esutil.wcs From Matt Becker, fixed roundoff error in wcs rotations;
      added tolerance option to distortion inversions

Bug Fixes
    - fixed bug in esutil.stat.get_stats not dealing properly with scalars

v0.5.3 (2015-11-10)
----------------------------------------------------------------------

New:
    - htm:
        - introduced the Matcher class, which is much more memory efficient for
          matching than the old "reverse indices" style.
        - Added intersect() method to the HTM class to look up all triangles
          that are contained within or intersect a circle centered on the input
          point.
    - numpy_util.py:
        - between: Test if array elements are within a range
        - outside: Test if array elements are outside a range
        - select_percentile(): select data in the given percentile(s)
    - plotting.py
        - added fake_points for getting symbols for a plot key.  Useful when
          the original points are not available or show up too small in the
          key.  fake_filled_circles now calls this function
        - added Grid for simplifying working with a grid of plot
        - added compare_hist function
    - stats.py
        - added get_stats() function to calculate stats for an array
    - integrate
        - added 2d gauss legendre integrator
    - wcsutil
        - added get_jacobian() function to calculate the jacobian
          matrix of the transformation
        - added get_naxis() method to get the dimensions, deals properly
          with compressed fits extensions
    - random
        - added CholeskySampler

Updates:
    - wsutil
        - sped up by factor of 2.3 in some scenarios due to array
          checking
    - htm
        - HTM class:
            - Use 64-bit integer internally to allow higher depth values.
            - match() uses a Matcher object internally

    - stat.histogram2d
        - Now uses proper index order for x,y
    - plotting.py
        - removed bcircle and bbox since these are actually part of biggles,
          just not documented.
        - Allow sizes= sent to fake_filled_circles
    - stats
        - wmom can work on arrays with more than one dimension
        - weights can be sent to histogram2d
but fixes:
    - coords.py
        - fix units of returned radius
        - added missing bounds checking
        - fix bug in coords.dec_parse. The sign was not being used

    - setup.py
        - corrected deprecated use of include_dirs, now should work on all
          systems

v0.5.2 (2014-06-12)
----------------------------------------------------------------------

Updates:
    esutil/io.py:
        Added writing of xml files.
        Added bunzipping of fits files that end in .bz2
    esutil/wcsutil.py:
        Now allow any header object that supports iteration
    esutil/plotting.py
        - Allow sending norm for histogram plot function bhist.
        - forward keywords to the underlying biggles routines

New methods:
    esutil/numpy_util.py:
        descr_to_native:
            Remove byte order information from numpy type descriptor.
        strmatch:
            match a string array to a regular expression
        match_multi:
            code for matching two numpy integer arrays, one
            of which may be non-unique. Similar to match_multi
            from sdssidl (from Eli Rykoff)
        rem_dup:
            Return indices of unique values of an array, selecting the one
            (when duplicates exist) with the largest value of flag.  Optionally
            returns the values in the array as well as their indices. (from Amy
            Kimball)
    esutil/random.py:
        Added some new distributions

    esutil/stats/util.py:
        wmedian: calculate the weighted median
    esutil/plotting.py:
        get_grid Get a 2-d grid layout given the total number of plots

    esutil/misc.py
        collect_keyby:
            Create a new dictionary from the input collection, keyed by the
            values specified by the input key name.


Bug fixes
    esutil/xmltools.py stderr used but not imported
    esutil/plotting.py: deal properly with log plots when values
        go below zero
    esutil/coords.py:
        bug fixes to coords.ra_parse and coords.dec_pars from Paul Ray and Dave
        Smith, NRL
    esutil/wcsutil.py
        - allow scalar structured arrays in wcs
        - use simple inversion if full distortion is not present
        - don't use minimozer when distortion is none
        - don't require npix and cunit1

v0.5.1 (2012-04-27)
----------------------------------------------------------------------

Updates:
    Updated a number of places to use stderr for messages.

    esutil/coords.py: Added randcap function to produce random
        points in a spherical cap.  Use clip() instead of
        where in sphdist(), gcirc().  Added rec_area() to
        calculate the area of a rectangle in longitude and
        latitude.
    esutil/hfds.py: Added "du" function to calculate disk usage.
        Added is_in_hdfs() function.  File listings now include
        the hdfs:// in front by default.
    esutil/io.py: In read() Added ability to read rec file with
        no header of dtype is sent.
    esutil.stat: Added cov2cor and cor2cov functions to convert
        between covariance matrices and correlation matrices.
    esutil/misc.py: Added wlog() for quick logging to stderr.
    esutil/plotting.py: Added width keyword to bscatter.

v0.5.0 (2012-01-15)
----------------------------------------------------------------------
New files:
    esutil/hdfs.py: routines to get files in and out of the hadoop
        file system.  Also routines for listing, removing, etc.
    esutil/cosmology:
        Now using simplified cosmology package written in C.
    esutil/fits.py:
        This is a workaround for reading subsets of columns and rows from fits
        files when only pyfits is available.  Note you should use
        the fitsio package instead:  https://github.com/esheldon/fitsio
        The io module will select fitsio if available, otherwise pyfits.
    esutil/sqlite_util.py:
        Wrapper class and functions to read/write from sqlite.

Removed Files:
    Removed patched pyfits.  Trying to use the fitsio package
    when available.

Updates:

    General:
        Removed some features that did not exist in python 2.5, such
        as as format() functions for strings and importing print function
        from future.

    esutil/cosmology:
        - The comoving volume is now for the whole sky.  Previously it
          was per steradian.  To get the old behavior, divide by 4*pi
    esutil/coords.py:
        - added more optionals units to sphdist
    esutil/plotting.py:
        - bhist now doesn't use Histogram but a new histogram plotter.  ylog
          and xlog now work
        - in plotrand use dot as default stuyle
        - added fake filled circle point maker for when plotting dots and need
          a key
        - plotting.bscatter works better with log plots now
        - added asinh_scale and norm to plotting, for images
        - can send type= for curves in bscatter.
        - now can use weights in plot hist.

    esutil/io.py:
        - If the filenames start with hdfs:// the files will be staged
          in and out of the hadoop file system transparently.
        - Use the fitsio package if available, fall back to pyfits otherwise.
          https://github.com/esheldon/fitsio
        - Added read_header function
        - determine mode from input mode not from file object
        - added reading and writing of yaml
        - deal with file names that have no extensioin
        - use **keys in read() and write()
        - support write rec files.

    esutil/numpy_util.py:
        - Added sort option to numpy_util.random_subset
        - added ability to print latex table to ArrayWriter and aprint
        - ahelp can be used on scalars.
        - added replicate function
        - added arr2str function, which uses ArrayWriter
        - added where1 convenience function, which uses w,=numpy.where() for 1D
          arrays.
        - replicate is now smarter, determining the data type from the input.

    esutil/stat:
        - Added Binner class to handle all histogramming, including
          weighted histograms, etc.
        - updated histogram to use binner
        - added qgauss convenience function.
        - added nbin= keyword for histograms
    esutil/ostools.py:
        - added makedirs_fromfile procedure; grabs the directory name
          and creates it if it doesn't exist.
Bugs:

    esutil/numpy_util.py:
        - fixed bug with ensure_native
    esutil/stat/util.py
        - fixed bug sending nbin for histogram.
        - Fix bug in stat.sigma_clip
        - In Binner, make sure stats are fully calculated if weights are sent
        - fixed bug in histogram when only min= or max= are sent
    esutil/plotting.py:
        - fixed bug for point type in plotrand.
    esutil/cosmology:
        - Use exact speed of light value.
    esutil/io.py:
        - fixed bug where file paths were not always being expanded


v0.4.1 (2010-08-18)
----------------------------------------------------------------------

New files:
    esutil/include/NumpyRecords.h: A header only class for working
        with record arrays in C++.  (ESS)
    esutil/include/NumpyVoidVector.h: A header only class for
        working with numpy vectors in C++.  Unlike NumpyVector.h,
        which is a template class, the type is determined at
        runtime.
    esutil/algorithm.py: New module to hold algorithms.  Currently
        just playing with sorting algorithms.

Modifications:

    esutil/numpy_util:
        * Improvements to ArrayWriter, which is now used for
          aprint() (ESS)
        * Added random_subset() function.
    esutil/htm/htm.py: cylmatch added (BG)
    esutil/coords.py:  Added shiftlon to shift a longitutde coordinate,
        also shiftra which is an alias for shiftlon.
    esutil/io.py:  write() now supports json.
    esutil/stomp_util.py: in_window() can run map.Contains() as well
        as quadrant checking if radius is set (calls quad_check)
    esutil/plotting.py: Added convenience function bscatter() which
        uses biggles as plotting engine.

Other:
Moved exec_process from misc.py to ostools.py



----------------------------------------------------------------------
v0.4.0 (2010-04-23)  Lots of major changes and additions.

Additions:

	pyfitspatch:
		A patched version of pyfits that allows writing binary tables from a
		numpy array with fields, recarray, etc. with a single call.  The io.py
		sub-module uses this for input and output from FITS.  The patches have
		been sent to the pyfits people and when incorporated pyfitspatch will
		be dropped.

	numpy_util.ahelp:
        Print out a formatted description of the input array.   If the array
        has fields, individual descriptions are printed for each field.  This
        is designed to be similar to help, struct, /str in IDL.

	numpy_util.aprint:
        Print fields from the array in columns.

    numpy.randind
        Return nrand random indices, with replacement, in the open
        range [0,nmax)

	misc.colprint():
		Print a set of input sequences or arrays in columns.

	ostools.DirStack: A simple directory stack like that supported by unix
		shells.

	io.write: Support writing files.  Currently only FITS is supported.

Enhancements:
	stat.histogram can now return statistics about the histogram and
		binning of the data.  If getdict=True, a dictionary is returned
		with the 'hist' as well as the lower end of each bin 'low',
		'high', 'center', 'mean', 'median', 'std', 'err'.  If the
		new keyword weights= is sent, the weighted versions are also
		returned as 'wmean', 'wstd', etc.

Rearrangement:
	stat is now a sub-package.  The histogram code has now been written
	as a C++ extension.

	gauleg is not a C++ extension instead of a scipy.weave thing.

Bug Fixes:
	Fix in NumpyVector.h to allow for the fact that int64_t and npy_int64
	actually have different type ids on OS X.  This affected the htm code.

	Re-implemented the histogramming code as a C extension instead of
	using scipy.weave.  This circumvents the bug in weave for gcc >= 4.3.
	Same for gauleg.

-----------------------------------------------
v0.3.0 (2010-04-04)

New files and packages:
	htm package:
		Added C++ code for working with the Heierarchical Triangular Mesh
		(HTM).  This is a code for breaking the sky into spherical triangles, a
		quad tree, which makes for fast searching.  Includes the class HTM with
		methods such as lookup_id for finding the htm id of an ra,dec, match
		for finding matches between lists of ra,dec and bincount for counting
		pairs in radial bins, useful for calculating correlation functions.

	integrate.py:
		Tools for numerical integration.  Currently has a class for performing
		gauss-legendre integration.

	plotting.py:
		Tools for plotting with matplotlib.
			setuplot() for setting up the plotting and establishing a plot
				object.
			set_mino0r_ticks() for setting up minor tick mark locations in
				a smart way.
			whiskers: Plot whiskers, or arrowless vectors.
	random.py:
		Contains a class for generating random points from an arbitrary
		probability distribution.

	coords.py:
		astro_util.py is now coords.py, appropriate since all the code was
		coordinate transformations.

Other Changes:
	Numerous changes that I forgot to write into this release notes. Will be
	more diligent in the future.<|MERGE_RESOLUTION|>--- conflicted
+++ resolved
@@ -6,12 +6,9 @@
     - add algorithms.isplit function,  get indices to split
       a sequence into chunks
     - numpy_util.match works for non-integer data types
-<<<<<<< HEAD
     - added pmap to esutil.pbar, a parallel map with progress bar.
+    - add `simple` option for esutil.pbar that will spam log files less
     - make randsphere with ranges work for np.random.default_rng
-=======
-    - add simple option to pbar to spam log files less
->>>>>>> a395bad7
 
 0.6.14
 ------
